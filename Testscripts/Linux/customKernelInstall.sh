--- conflicted
+++ resolved
@@ -106,38 +106,6 @@
                         LogMsg "CUSTOM_KERNEL_SUCCESS"
                         UpdateTestState $ICA_TESTCOMPLETED
                 fi
-<<<<<<< HEAD
-        elif [ "${CustomKernel}" == "proposed" ]; then
-                DISTRO=`grep -ihs "buntu\|Suse\|Fedora\|Debian\|CentOS\|Red Hat Enterprise Linux" /etc/{issue,*release,*version}`
-                if [[ $DISTRO =~ "Xenial" ]];
-                then
-                        LogMsg "Enabling proposed repositry..."
-                        echo "deb http://archive.ubuntu.com/ubuntu/ xenial-proposed restricted main multiverse universe" >> /etc/apt/sources.list
-                        rm -rf /etc/apt/preferences.d/proposed-updates
-                        LogMsg "Installing linux-image-generic from proposed repository."
-                        apt -y update >> $logFolder/build-CustomKernel.txt 2>&1
-                        apt -y --fix-missing upgrade >> $logFolder/build-CustomKernel.txt 2>&1
-                        kernelInstallStatus=$?
-                elif [[ $DISTRO =~ "Trusty" ]];
-                then
-                        LogMsg "Enabling proposed repositry..."
-                        echo "deb http://archive.ubuntu.com/ubuntu/ trusty-proposed restricted main multiverse universe" >> /etc/apt/sources.list
-                        rm -rf /etc/apt/preferences.d/proposed-updates
-                        LogMsg "Installing linux-image-generic from proposed repository."
-                        apt -y update >> $logFolder/build-CustomKernel.txt 2>&1
-                        apt -y --fix-missing upgrade >> $logFolder/build-CustomKernel.txt 2>&1
-                        kernelInstallStatus=$?
-                fi
-                UpdateTestState $ICA_TESTCOMPLETED
-                if [ $kernelInstallStatus -ne 0 ]; then
-                        LogMsg "CUSTOM_KERNEL_FAIL"
-                        UpdateTestState $ICA_TESTFAILED
-                else
-                        LogMsg "CUSTOM_KERNEL_SUCCESS"
-                        UpdateTestState $ICA_TESTCOMPLETED
-                fi
-=======
->>>>>>> 7e0850d6
         elif [ "${CustomKernel}" == "ppa" ]; then
                 DISTRO=`grep -ihs "buntu\|Suse\|Fedora\|Debian\|CentOS\|Red Hat Enterprise Linux" /etc/{issue,*release,*version}`
                 if [[ $DISTRO =~ "Ubuntu" ]];
